# -*- coding: utf-8 -*-
"""Application preferences"""
import sys, os, locale
import csv
import gettext

app_name = 'CatAtom2Osm'
<<<<<<< HEAD
app_version = '1.1.3'
=======
app_version = '1.1.4dev'
>>>>>>> cdcd0aeb
app_author = u'Javier Sánchez Portero'
app_copyright = u'2017, Javier Sánchez Portero'
app_desc = 'Tool to convert INSPIRE data sets from the Spanish Cadastre ATOM Services to OSM files'
app_tags = ''

MIN_QGIS_VERSION_INT = 21001
MIN_QGIS_VERSION = '2.10.1'
MIN_GDAL_VERSION_INT = 11103
MIN_GDAL_VERSION = '1.11.3'

def winenv():
    global eol, encoding
    eol = '\n'
    if platform.startswith('win'):
        eol = '\r\n'
        if os.getenv('LANG') is None:
            os.environ['LANG'] = language

locale.setlocale(locale.LC_ALL, '')
language, encoding = locale.getdefaultlocale()
app_path = os.path.dirname(__file__)
localedir = os.path.join(app_path, 'locale', 'po')
platform = sys.platform
winenv()


gettext.install(app_name.lower(), localedir=localedir, unicode=1)


log_level = 'INFO' # Default log level
log_file = 'catatom2osm.log'
log_format = '%(asctime)s - %(levelname)s - %(message)s'

fn_prefix = 'A.ES.SDGC' # Inspire Atom file name prefix

silence_gdal = False

delimiter = '\t'
dup_thr = 0.012 # Distance in meters to merge nearest vertexs.
                # 0.011 is about 1E-7 degrees in latitude
dist_thr = 0.02 # Threshold in meters for vertex simplification and topological points.
straight_thr = 2 # Threshold in degrees from straight angle to delete a vertex
acute_thr = 10 # Remove vertices with an angle smaller than this value
min_area = 0.05 # Delete geometries with an area smaller than this value
addr_thr = 10 # Distance in meters to merge address node with building footprint
acute_inv = 5 # Remove geometries/rings that result invalid after removing any vertex with an angle smaller than this value
dist_inv = 0.1 # Threshold in meters to filter angles for zig-zag and spikes
entrance_thr = 0.4 # Minimum distance in meters from a entrance to the nearest corner
warning_min_area = 1 # Area in m2 for small area warning
warning_max_area = 30000 # Area in m2 for big area warning

changeset_tags = {
    'comment': "#Spanish_Cadastre_Buildings_Import",
    'source': u"Dirección General del Catastro",
    'type': 'import',
    'url': "https://wiki.openstreetmap.org/wiki/Spanish_Cadastre/Buildings_Import" 
}

base_url = {
    "BU": "http://www.catastro.minhap.es/INSPIRE/buildings/",
    "AD": "http://www.catastro.minhap.es/INSPIRE/addresses/",
    "CP": "http://www.catastro.minhap.es/INSPIRE/CadastralParcels/"
}

serv_url = {
    "BU": base_url['BU'] + "ES.SDGC.BU.atom.xml",
    "AD": base_url['AD'] + "ES.SDGC.AD.atom.xml",
    "CP": base_url['CP'] + "ES.SDGC.CP.atom.xml"
}

prov_url = {
    "BU": base_url['BU'] + "{code}/ES.SDGC.bu.atom_{code}.xml",
    "AD": base_url['AD'] + "{code}/ES.SDGC.ad.atom_{code}.xml",
    "CP": base_url['CP'] + "{code}/ES.SDGC.CP.atom_{code}.xml"
}

cadastre_doc_url = 'http://ovc.catastro.meh.es/OVCServWeb/OVCWcfLibres/OVCFotoFachada.svc/RecuperarFotoFachadaGet?ReferenciaCatastral={}'

valid_provinces = ["%02d" % i for i in range(2,57) if i not in (20, 31, 48)]

no_number = 'S-N' # Regular expression to match addresses without number

lowcase_words = [ # Words to exclude from the general Title Case rule for highway names
    'DE', 'DEL', 'EL', 'LA', 'LOS', 'LAS', 'Y', 'AL', 'EN',
    'A LA', 'A EL', 'A LOS', 'DE LA', 'DE EL', 'DE LOS', 'DE LAS',
    'ELS', 'LES', "L'", "D'", "N'", "S'", "NA", "DE NA", "SES", "DE SES",
    "D'EN", "D'EL", "D'ES", "DE'N", "DE'L", "DE'S"
]

highway_types_es = { 
    'AG': u'Agregado',
    'AL': u'Aldea/Alameda',
    'AR': u'Área/Arrabal',
    'AU': u'Autopista',
    'AV': u'Avenida',
    'AY': u'Arroyo',
    'BJ': u'Bajada',
    'BO': u'Barrio',
    'BR': u'Barranco',
    'CA': u'Cañada',
    'CG': u'Colegio/Cigarral',
    'CH': u'Chalet',
    'CI': u'Cinturón',
    'CJ': u'Calleja/Callejón',
    'CL': u'Calle',
    'CM': u'Camino/Carmen',
    'CN': u'Colonia',
    'CO': u'Concejo/Colegio',
    'CP': u'Campa/Campo',
    'CR': u'Carretera/Carrera',
    'CS': u'Caserío',
    'CT': u'Cuesta/Costanilla',
    'CU': u'Conjunto',
    'CY': u'Caleya',
    'DE': u'Detrás',
    'DP': u'Diputación',
    'DS': u'Diseminados',
    'ED': u'Edificios',
    'EM': u'Extramuros',
    'EN': u'Entrada/Ensanche',
    'ER': u'Extrarradio',
    'ES': u'Escalinata',
    'EX': u'Explanada',
    'FC': u'Ferrocarril/Finca',
    'FN': u'Finca',
    'GL': u'Glorieta',
    'GR': u'Grupo',
    'GV': u'Gran Vía',
    'HT': u'Huerta/Huerto',
    'JR': u'Jardines',
    'LD': u'Lado/Ladera',
    'LG': u'Lugar',
    'MC': u'Mercado',
    'ML': u'Muelle',
    'MN': u'Município',
    'MS': u'Masías',
    'MT': u'Monte',
    'MZ': u'Manzana',
    'PB': u'Poblado',
    'PD': u'Partida',
    'PJ': u'Pasaje/Pasadizo',
    'PL': u'Polígono',
    'PM': u'Páramo',
    'PQ': u'Parroquia/Parque',
    'PR': u'Prolongación/Continuación',
    'PS': u'Paseo',
    'PT': u'Puente',
    'PZ': u'Plaza',
    'QT': u'Quinta',
    'RB': u'Rambla',
    'RC': u'Rincón/Rincona',
    'RD': u'Ronda',
    'RM': u'Ramal',
    'RP': u'Rampa',
    'RR': u'Riera',
    'RU': u'Rúa',
    'SA': u'Salida',
    'SD': u'Senda',
    'SL': u'Solar',
    'SN': u'Salón',
    'SU': u'Subida',
    'TN': u'Terrenos',
    'TO': u'Torrente',
    'TR': u'Travesía/Transversal',
    'UR': u'Urbanización',
    'VR': u'Vereda',
    'AC': u'Acceso',
    'AD': u'Aldea',
    'BV': u'Bulevar',
    'CZ': u'Calzada',
    'PA': u'Paralela',
    'PC': u'Placeta/Plaça',
    'PG': u'Polígono',
    'PO': u'Polígono',
    'SB': u'Subida',
    'SC': u'Sector',
}

highway_types_cat = {
    'AG': u'Agregat',
    'AL': u'Llogaret',
    'AR': u'Àrea/Raval',
    'AU': u'Autopista',
    'AV': u'Avinguda',
    'AY': u'Rierol',
    'BJ': u'Baixada',
    'BO': u'Barri',
    'BR': u'Barranc',
    'CA': u'Camí ramader',
    'CG': u'Col·legi/Cigarral',
    'CH': u'Xalet',
    'CI': u'Cinturó/Ronda',
    'CJ': u'Carreró',
    'CL': u'Carrer',
    'CM': u'Camí',
    'CN': u'Colònia',
    'CO': u'Ajuntament/Col·legi',
    'CP': u'Camp',
    'CR': u'Carretera',
    'CS': u'Mas',
    'CT': u'Costa/Rost',
    'CU': u'Conjunt',
    'CY': u'Carreró',
    'DE': u'Darrere',
    'DP': u'Diputació',
    'DS': u'Disseminats',
    'ED': u'Edificis',
    'EM': u'Extramurs/Raval',
    'EN': u'Entrada/Eixample',
    'ER': u'Extraradi/Raval',
    'ES': u'Escalinata',
    'EX': u'Pla',
    'FC': u'Ferrocarril',
    'FN': u'Finca',
    'GL': u'Rotonda/Plaça',
    'GR': u'Grup',
    'GV': u'Gran Via',
    'HT': u'Hort',
    'JR': u'Jardins',
    'LD': u'Marge/Vessant',
    'LG': u'Lloc',
    'MC': u'Mercat',
    'ML': u'Moll',
    'MN': u'Municipi',
    'MS': u'Masies',
    'MT': u'Muntanya',
    'MZ': u'Illa',
    'PB': u'Poblat',
    'PD': u'Partida',
    'PJ': u'Passatge',
    'PL': u'Polígon',
    'PM': u'Erm',
    'PQ': u'Parròquia/Parc',
    'PR': u'Prolongació/Continuació',
    'PS': u'Passeig',
    'PT': u'Pont',
    'PZ': u'Plaça',
    'QT': u'Quinta',
    'RB': u'Rambla',
    'RC': u'Racó',
    'RD': u'Ronda',
    'RM': u'Branc',
    'RP': u'Rampa',
    'RR': u'Riera',
    'RU': u'Rua',
    'SA': u'Sortida',
    'SD': u'Sender',
    'SL': u'Solar',
    'SN': u'Saló',
    'SU': u'Pujada',
    'TN': u'Terrenys',
    'TO': u'Torrent',
    'TR': u'Travessera',
    'UR': u'Urbanització',
    'VR': u'Sendera',
    'AC': u'Accès',
    'AD': u'Llogaret',
    'BV': u'Bulevard',
    'CZ': u'Calçada',
    'PA': u'Paral·lel',
    'PC': u'Placeta/plaça',
    'PG': u'Polígon',
    'PO': u'Polígon',
    'SB': u'Pujada',
    'SC': u'Sector',
}

place_types_es = [
	'Agregado', 'Aldea', u'Área', 'Barrio', 'Barranco', u'Cañada', 'Colegio', 
	'Cigarral', 'Chalet', 'Concejo', 'Campa', 'Campo', u'Caserío', 'Conjunto', 
	u'Diputación', 'Diseminados', 'Edificios', 'Extramuros', 'Entrada', 
	'Ensanche', 'Extrarradio', 'Finca', 'Grupo', 'Huerta', 'Huerto', 
	'Jardines', 'Lugar', 'Mercado', 'Muelle', 'Municipio', u'Masías', 'Monte', 
	'Manzana', 'Poblado', 'Partida', u'Polígono', u'Páramo', 'Parroquia', 'Solar', 
	'Terrenos', u'Urbanización', 'Bulevar', 'Sector'
]
place_types_cat = [
    u'Agregat', u'Llogaret', u'Àrea', u'Barri', u'Barranc', u'Camí ramader',
    u'Col·legi/Cigarral', u'Xalet', u'Ajuntament/Col·legi', u'Camp', u'Mas',
    u'Conjunt', u'Diputació', u'Disseminats', u'Edificis', u'Extramurs', 
    u'Entrada', u'Extraradi', u'Finca', u'Grup', u'Hort', u'Jardins', u'Lloc',
    u'Mercat', u'Moll', u'Municipi', u'Masies', u'Muntanya', u'Illa', u'Poblat',
    u'Partida', u'Polígon', u'Erm', u'Parròquia', u'Solar', u'Terrenys',
    u'Urbanització', u'Bulevard', u'Sector'
]

# Dictionary for default 'highway_types.csv'
highway_types = highway_types_es

# List of highway types to translate as place addresses
place_types = place_types_es
remove_place_from_name = [place_types_es[26]]

# List of highway types not to be parsed
excluded_types = ['DS', 'ER']

# Dictionary of name and OSM boundary relation id for know municipalities
# wich fails in get_boundary method.
mun_fails = {
    '07032': [u'Maó', '1809102'],
    '07040': [u'Palma', '341321'],
    '11042': [u'Zahara', '343140'],
    '16176': [u'Pozorrubio', '347331'],
    '19178': [u'Humanes', '341781'],
    '23043': [u'Hornos', '344389'],
    '23086': [u'Torre del Campo', '346324'],
    '26004': [u'Ajamil', '348189'],
    '26093': [u'Mansilla de la Sierra', '345202'],
    '28063': [u'Gargantilla del Lozoya y Pinilla de Buitrago', '345009'],
    '29101': [u'Montecorto', '7541639'],
    '35010': [u'Santa María de Guía de Gran Canaria', '345440'],
    '37252': [u'Pereña de la Ribera', '343095'],
    '37367': [u'Villarino de los Aires', '340062'],
    '38023': [u'San Cristóbal de La Laguna', '345393'],
    '38039': [u'Santa Úrsula', '340717'],
    '39103': [u'Mancomunidad de Campoo-Cabuérniga', '340042'],
    '44007': [u'Alba', '345065'],
    '47047': [u'Castroponce', '340763'],
    '47101': [u'Muriel', '346973'],
    '47207': [u'Villafuerte', '341197'],
    '50030': [u'Añón de Moncayo', '342653'],
    '50049': [u'Biel', '348008'],
    '51021': [u'Fuente-Álamo', '341797'],
    '52024': [u'Gijón/Xixón', '345576'],
}

aux_address = {'cdau': ['04', '11', '14', '18', '21', '23', '29', '41']}
<|MERGE_RESOLUTION|>--- conflicted
+++ resolved
@@ -5,11 +5,7 @@
 import gettext
 
 app_name = 'CatAtom2Osm'
-<<<<<<< HEAD
-app_version = '1.1.3'
-=======
 app_version = '1.1.4dev'
->>>>>>> cdcd0aeb
 app_author = u'Javier Sánchez Portero'
 app_copyright = u'2017, Javier Sánchez Portero'
 app_desc = 'Tool to convert INSPIRE data sets from the Spanish Cadastre ATOM Services to OSM files'
