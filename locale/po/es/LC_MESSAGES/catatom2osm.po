# Spanish translations for CatAtom package
# Traducciones al español para el paquete CatAtom.
# Copyright (C) 2017 Javier Sánchez Portero
# Automatically generated, 2017.
#
msgid ""
msgstr ""
"Project-Id-Version: CatAtom 2Osm\n"
<<<<<<< HEAD
"POT-Creation-Date: 2018-03-13 14:43+WET\n"
=======
"POT-Creation-Date: 2018-03-15 18:56+WET\n"
>>>>>>> cdcd0aeb
"PO-Revision-Date: 2017-05-28 19:23+WEST\n"
"Last-Translator: Javier Sánchez <javiersanp@gmail.com>\n"
"Language-Team: none\n"
"Language: es\n"
"MIME-Version: 1.0\n"
"Content-Type: text/plain; charset=UTF-8\n"
"Content-Transfer-Encoding: 8bit\n"
"Generated-By: pygettext.py 1.5\n"
"Plural-Forms: nplurals=2; plural=(n != 1);\n"

#: catatom.py:30
msgid "Last directory name must be a 5 digits ZIP code"
msgstr "El nombre del último directorio debe ser un Código Postal de 5 dígitos"

#: catatom.py:34 catatom.py:215 cdau.py:110
msgid "Province code '%s' not valid"
msgstr "El Código Provincial '%s' no es válido"

#: catatom.py:39 cdau.py:91
msgid "Not a directory: '%s'"
msgstr "No es un directorio: '%s'"

#: catatom.py:58 cdau.py:104
msgid "Could not read metadata from '%s'"
msgstr "No se pueden leer los metadatos de '%s'"

#: catatom.py:71
msgid "Searching the url for the '%s' layer of '%s'..."
msgstr "Buscando la url para la capa '%s' de '%s'..."

#: catatom.py:76
msgid "Zip code '%s' don't exists"
msgstr "El Código Postal '%s' no existe"

<<<<<<< HEAD
#: catatom.py:80 catatom2osm.py:337
=======
#: catatom.py:80 catatom2osm.py:338 cdau.py:115
>>>>>>> cdcd0aeb
msgid "Downloading '%s'"
msgstr "Descargando '%s'"

#: catatom.py:92
msgid "Unknow layer name '%s'"
msgstr "El nombre de capa '%s' es desconocido"

#: catatom.py:162 catatom.py:164
msgid "The layer '%s' is empty"
msgstr "La capa '%s' está vacía"

#: catatom.py:170 cdau.py:119
msgid "Failed to load layer '%s'"
msgstr "Error al cargar la capa: '%s'"

#: catatom.py:173
msgid "Could not determine the CRS of '%s'"
msgstr "No se puede determinar el CRS de '%s'"

#: catatom.py:175 cdau.py:121
msgid "Read %d features in '%s'"
msgstr "Leídos %d características en '%s'"

#: catatom.py:204
msgid "Municipality: '%s'"
msgstr "Municipio: '%s'"

#: catatom.py:207
msgid "Failed to find administrative boundary, falling back to bounding box"
msgstr ""
"No se pudo obtener el límite administrativo, se usará el recuadro delimitador"

#: catatom.py:221
msgid "Territorial office %s"
msgstr "Oficina territorial %s"

#: catatom2osm.py:75
msgid "Initialized QGIS %s API"
msgstr "Inicializada la API de QGIS %s"

#: catatom2osm.py:76
msgid "Using GDAL %s"
msgstr "Usando GDAL %s"

#: catatom2osm.py:78
msgid "Required QGIS version %s or greater"
msgstr "Se requiere QGIS versión %s o superior"

#: catatom2osm.py:82
msgid "Required GDAL version %s or greater"
msgstr "Se requiere GDAL versión %s o superior"

#: catatom2osm.py:88
msgid "Start processing '%s'"
msgstr "Comienza el procesado de '%s'"

<<<<<<< HEAD
#: catatom2osm.py:244
msgid "Generated %d rustic and %d urban tasks files"
msgstr "Generados %d archivos de tareas de rústica y %d de urbana"

#: catatom2osm.py:256 catatom2osm.py:286 catatom2osm.py:319
msgid "Generated '%s'"
msgstr "Generado '%s'"

#: catatom2osm.py:281
msgid "Check %d fixme tags"
msgstr "Revisa %d etiquetas fixme"

#: catatom2osm.py:293
msgid "The translation file '%s' have been writen in '%s'"
msgstr "El archivo de conversiones '%s' ha sido generado en '%s'"

#: catatom2osm.py:295
msgid "Please, check it and run again"
msgstr "Por favor, compruébelo y ejecute de nuevo"

#: catatom2osm.py:297
msgid "Finished!"
msgstr "¡Terminado!"

#: catatom2osm.py:321
msgid "Failed to write layer: '%s'"
msgstr "Error al escribir la capa: '%s'"

#: catatom2osm.py:346
msgid "No OSM data were obtained from '%s'"
msgstr "No se obtuvieron datos OSM de '%s'"

#: catatom2osm.py:350
msgid "Read '%s': %d nodes, %d ways, %d relations"
msgstr "Leído '%s': %d nodos, %d vías, %d relaciones"

#: catatom2osm.py:379
msgid "Generated '%s': %d nodes, %d ways, %d relations"
msgstr "Generado '%s': %d nodos, %d vías, %d relaciones"

#: catatom2osm.py:423
=======
#: catatom2osm.py:245
msgid "Generated %d rustic and %d urban tasks files"
msgstr "Generados %d archivos de tareas de rústica y %d de urbana"

#: catatom2osm.py:257 catatom2osm.py:287 catatom2osm.py:320
msgid "Generated '%s'"
msgstr "Generado '%s'"

#: catatom2osm.py:282
msgid "Check %d fixme tags"
msgstr "Revisa %d etiquetas fixme"

#: catatom2osm.py:294
msgid "The translation file '%s' have been writen in '%s'"
msgstr "El archivo de conversiones '%s' ha sido generado en '%s'"

#: catatom2osm.py:296
msgid "Please, check it and run again"
msgstr "Por favor, compruébelo y ejecute de nuevo"

#: catatom2osm.py:298
msgid "Finished!"
msgstr "¡Terminado!"

#: catatom2osm.py:322
msgid "Failed to write layer: '%s'"
msgstr "Error al escribir la capa: '%s'"

#: catatom2osm.py:347
msgid "No OSM data were obtained from '%s'"
msgstr "No se obtuvieron datos OSM de '%s'"

#: catatom2osm.py:351
msgid "Read '%s': %d nodes, %d ways, %d relations"
msgstr "Leído '%s': %d nodos, %d vías, %d relaciones"

#: catatom2osm.py:380
msgid "Generated '%s': %d nodes, %d ways, %d relations"
msgstr "Generado '%s': %d nodos, %d vías, %d relaciones"

#: catatom2osm.py:424
>>>>>>> cdcd0aeb
msgid "Could not resolve joined tables for the '%s' layer"
msgstr "No se pudieron resolver las tablas combinadas para la capa '%s'"

#: catatom2osm.py:444
msgid "Deleted %d addresses refused by street name"
msgstr "Eliminadas %d direcciones rechazadas por nombre de vial"

<<<<<<< HEAD
#: catatom2osm.py:497
msgid "Refused %d 'parcel' addresses not unique for it building"
msgstr "Rechazadas %d direcciones tipo parcela no únicas para su edificio"

#: catatom2osm.py:569
=======
#: catatom2osm.py:513
msgid "Refused %d 'parcel' addresses not unique for it building"
msgstr "Rechazadas %d direcciones tipo parcela no únicas para su edificio"

#: catatom2osm.py:587
>>>>>>> cdcd0aeb
msgid "There are %d address without house number in the OSM data"
msgstr "Existen %d direcciones sin número de portal en OSM"

#: cdau.py:171
msgid "Parsed %d addresses from '%s'"
msgstr "Analizadas %d direcciones de '%s'"

#: cdau.py:176
msgid "Replaced %d addresses from '%s'"
msgstr "Reemplazadas %d direcciones de '%s'"

#: cdau.py:182
msgid "Added %d addresses from '%s'"
msgstr "Añadidas %d direcciones de '%s'"

#: compat.py:7
msgid "Using Python %s.%s.%s"
msgstr "Usando Python %s.%s.%s"

#: compat.py:12
msgid "Running with lxml.etree"
msgstr "Usando lxml.etree"

#: compat.py:16
msgid "Running with ElementTree on Python 2.5+"
msgstr "Usando ElementTree en Python 2.5+"

#: compat.py:20
msgid "Running with cElementTree"
msgstr "Usando cElementTree"

#: compat.py:24
msgid "Running with ElementTree"
msgstr "Usando ElementTree"

#: compat.py:26
msgid "Failed to import ElementTree from any known place"
msgstr "No se pudo importar ElementTree desde ningún lugar conocido"

#: download.py:24
msgid "Progress: %.1fK"
msgstr "Progreso: %.1fK"

#: layer.py:165
msgid "Error when creating shapefile: '%s'"
msgstr "Error al crear el archivo shapefile: '%s'"

#: layer.py:268 layer.py:996 layer.py:1194
msgid "Loaded %d features in '%s' from '%s'"
msgstr "Cargados %d características en '%s' desde '%s'"

#: layer.py:299
msgid "Reprojected the '%s' layer to '%s' CRS"
msgstr "Reproyectada la capa '%s' al CRS '%s'"

#: layer.py:348
msgid "Joined '%s' to '%s'"
msgstr "Combinado '%s' a '%s'"

#: layer.py:460
msgid "Detected a %s geometry in the '%s' layer"
msgstr "Detectada una geometría %s en la capa '%s'"

#: layer.py:470
msgid "Loaded %d nodes, %d ways, %d relations from '%s' layer"
msgstr "Cargados %d nodos, %d vías, %d relaciones de la capa '%s'"

#: layer.py:556 layer.py:999
msgid "%d multi-polygons splitted into %d polygons in the '%s' layer"
msgstr "%d multipolígonos divididos a %d poligonos en la capa '%s'"

#: layer.py:685
msgid "Merged %d close vertices in the '%s' layer"
msgstr "Fusionados %d vértices próximos en la capa '%s'"

#: layer.py:689
msgid "Created %d topological points in the '%s' layer"
msgstr "Creados %d puntos topológicos en la capa '%s'"

#: layer.py:799
msgid "Deleted %d invalid ring geometries in the '%s' layer"
msgstr "Eliminados %d anillos de geometrías no válidos en la capa '%s'"

#: layer.py:804
msgid "Deleted %d invalid geometries in the '%s' layer"
msgstr "Eliminadas %d geometrías no válidas en la capa '%s'"

#: layer.py:808
msgid "Deleted %d zig-zag vertices in the '%s' layer"
msgstr "Eliminados %d vértices en zig-zag en la capa '%s'"

#: layer.py:812
msgid "Deleted %d spike vertices in the '%s' layer"
msgstr "Fusionados %d vértices en punta en la capa '%s'"

#: layer.py:863
msgid "Simplified %d vertices in the '%s' layer"
msgstr "Simplificados %d vértices en la capa '%s'"

#: layer.py:893
msgid "%d adjacent polygons merged into %d polygons in the '%s' layer"
msgstr "%d polígonos adyacentes fusionados a %d polígonos en la capa '%s'"

#: layer.py:1065
msgid "Refused %d addresses because they exist in OSM"
msgstr "Rechazadas %d direcciones por existir en OSM"

#: layer.py:1071
msgid "Deleted %d addresses without house number"
msgstr "Eliminadas %d direcciones sin número de portal"

#: layer.py:1230
msgid "Missing building footprint for this part"
msgstr "Falta el contorno del edificio para esta parte"

#: layer.py:1307
msgid "Removed %d building parts outside the footprint"
msgstr "Eliminadas %d partes de edificio fuera del contorno"

#: layer.py:1311
msgid "Deleted %d building parts with no floors above ground"
msgstr "Eliminadas %d partes de edificio sin plantas sobre el nivel del suelo"

#: layer.py:1316
msgid "Generated %d building footprints"
msgstr "Generados %d contornos de edificios"

#: layer.py:1360
msgid "This part is bigger than its building"
msgstr "Esta parte es mayor que su edificio"

#: layer.py:1465
msgid "Located %d swimming pools over a building"
msgstr "Localizadas %d piscinas sobre un edificio"

#: layer.py:1468
msgid "Deleted %d buildings coincidents with a swimming pool"
msgstr "Eliminados %d edificios conicidentes con una piscina"

#: layer.py:1472
msgid "Translated %d level values to the footprint"
msgstr "Trasladados %d valores de niveles al contorno"

#: layer.py:1475
msgid "Merged %d building parts to the footprint"
msgstr "Fusionados %d partes de edificios al contorno"

#: layer.py:1479
msgid "Merged %d adjacent parts"
msgstr "Fusionadas %d partes adyacentes"

#: layer.py:1554
msgid "Moved %d addresses to entrance, %d changed to parcel"
msgstr "Desplazadas %d direcciones a entrada, %d cambiadas a parcela"

#: layer.py:1559
msgid "Deleted %d addresses without associated building"
msgstr "Eliminadas %d direcciones sin edificio asociado"

#: layer.py:1562
msgid "Refused %d addresses belonging to multiple buildings"
msgstr "Eliminadas %d direcciones pertenecientes a edificios múltiples"

#: layer.py:1573
msgid "GEOS validation"
msgstr "Validación GEOS"

#: layer.py:1585
msgid "Check, area too small"
msgstr "Comprobar, área demasiado pequeña"

#: layer.py:1588
msgid "Check, area too big"
msgstr "Comprobar, área demasiado grande"

#: layer.py:1615
msgid "OSM building with id %s is not valid"
msgstr "El edificio de OSM con id %s no es váido"

#: layer.py:1633
msgid "Detected %d conflicts in %d buildings/pools from OSM"
msgstr "Detectados %d edificios/piscinas con conflicto de %d en OSM"

#: main.py:29
msgid ""
"catatom2osm [OPTION]... [PATH]\n"
"The argument path states the directory for input and output files. \n"
"The directory name shall start with 5 digits (GGMMM) matching the "
"Cadastral \n"
"Provincial Office and Municipality Code. If the program don't find the "
"input \n"
"files it will download them for you from the INSPIRE Services of the "
"Spanish \n"
"Cadastre."
msgstr ""
"catatom2osm [OPCIÓN]... [PATH]\n"
"El argumento ruta indica el directorio para los archivos de entrada y "
"salida. \n"
"El nombre del directorio debe comenzar con 5 dígitos (GGMMM) "
"correspondientes \n"
"al Código de Oficina Provincial del Catastro y Código de Municipio. Si el "
"programa \n"
"no encuentra los archivos de entrada los descargará de los Servicios INSPIRE "
"del \n"
"Catastro Español."

#: main.py:57
msgid "Print CatAtom2Osm version and exit"
msgstr "Imprime la versión de CatAtom2Osm y termina"

#: main.py:59
msgid "List available municipalities given the two digits province code"
msgstr ""
"Lista los municipios disponibles para el código provincial de dos dígitos"

#: main.py:62
msgid "Splits constructions into tasks files (default, implies -z)"
msgstr ""
"Reparte las construcciones en archivos de tareas (predeterminada, implica -z)"

#: main.py:65
msgid "Process the cadastral zoning dataset"
msgstr "Procesa el conjunto de datos de zonificación catastral"

#: main.py:67
msgid "Process buildings to a single file instead of tasks"
msgstr "Procesa los edificios a un archivo individual en lugar de tareas"

#: main.py:70
msgid "Process the address dataset (default)"
msgstr "Procesa el conjunto de datos de direcciones (predeterminada)"

#: main.py:72
msgid "Process the cadastral parcel dataset"
msgstr "Procesa el conjunto de datos de parcelas catastrales"

#: main.py:74
msgid "Process all datasets (equivalent to -bdptz)"
msgstr "Procesa todos los conjuntos de datos (equivalente a -bdptz)"

#: main.py:77
msgid "Dissable conflation with OSM data"
msgstr "Desactiva la combinación con datos de OSM"

#: main.py:79
msgid "Download only"
msgstr "Solo descargar"

#: main.py:81
msgid "Select the log level between DEBUG, INFO, WARNING, ERROR or CRITICAL."
msgstr ""
"Selecciona el nivel de registro entre DEBUG, INFO, WARNING, ERROR o CRITICAL."

#: main.py:99
msgid "Invalid log level: %s"
msgstr "Nivel de registro no válido: %s"

#: main.py:104
msgid "%s version %s"
msgstr "%s versión %s"

#: main.py:106
msgid "Too many arguments, supply only a directory path."
msgstr "Demasiados argumentos, proporcione sólo la ruta de un directorio."

#: main.py:117
msgid "Please, install QGIS"
msgstr "Por favor, instala QGIS"

#: report.py:32
msgid "Municipality"
msgstr "Municipio"

#: report.py:33
msgid "Cadastre name"
msgstr "Nombre en Catastro"

#: report.py:34
msgid "Code"
msgstr "Código"

#: report.py:35
msgid "Date"
msgstr "Fecha"

#: report.py:36
msgid "Options"
msgstr "Opciones"

#: report.py:37
msgid "Area"
msgstr "Superficie"

#: report.py:38
msgid "Population"
msgstr "Población"

#: report.py:39
msgid "Wikipedia"
msgstr "Wikipedia"

#: report.py:40
msgid "Wikidata"
msgstr "Wikidata"

#: report.py:41
msgid "System info"
msgstr "Información del sistema"

#: report.py:42
msgid "Application version"
msgstr "Versión de la aplicación"

#: report.py:43
msgid "Platform"
msgstr "Plataforma"

#: report.py:44
msgid "QGIS version"
msgstr "Versión de QGIS"

#: report.py:45
msgid "GDAL version"
msgstr "Versión de GDAL"

#: report.py:46
msgid "CPU count"
msgstr "Número de CPUs"

#: report.py:47
msgid "CPU frequency"
msgstr "Frecuencia de CPU"

#: report.py:48
msgid "Execution time"
msgstr "Tiempo de ejecución"

#: report.py:49
msgid "Total memory"
msgstr "Memoria total"

#: report.py:50
msgid "Physical memory usage"
msgstr "Memoria física usada"

#: report.py:51
msgid "Virtual memory usage"
msgstr "Memoria virtual usada"

#: report.py:52 report.py:75
msgid "Addresses"
msgstr "Direcciones"

#: report.py:54 report.py:59 report.py:83 report.py:110
msgid "Feature count"
msgstr "Número de características"

#: report.py:55
msgid "Replaced addresses"
msgstr "Direcciones reemplazadas"

#: report.py:56
msgid "Added addresses"
msgstr "Direcciones añadidas"

#: report.py:57 report.py:81
msgid "Input data"
msgstr "Datos de entrada"

#: report.py:58 report.py:82
msgid "Source date"
msgstr "Fecha de origen"

#: report.py:60
msgid "Type entrance"
msgstr "Tipo entrada"

#: report.py:61
msgid "Type parcel"
msgstr "Tipo parcela"

#: report.py:62
msgid "Postal codes"
msgstr "Códigos postales"

#: report.py:63
msgid "Street names"
msgstr "Nombres de viales"

#: report.py:64 report.py:87
msgid "Process"
msgstr "Procesado"

#: report.py:65
msgid "Addresses deleted by street name"
msgstr "Direcciones eliminadas por nombre de vía"

#: report.py:66
msgid "Addresses without house number deleted"
msgstr "Direcciones sin número de portal eliminadas"

#: report.py:67
msgid "Addresses without associated building deleted"
msgstr "Direcciones sin edificio asociado eliminadas"

#: report.py:68
msgid "Addresses belonging to multiple buildings deleted"
msgstr "Direcciones correspondientes a edificios múltiples eliminadas"

#: report.py:69
msgid "'Parcel' addresses not unique for it building deleted"
msgstr "Direcciones tipo parcela no únicas para su edificio eliminadas"

#: report.py:70 report.py:103
msgid "Conflation"
msgstr "Combinación"

#: report.py:71
msgid "OSM addresses "
msgstr "Direcciones OSM"

#: report.py:72
msgid "Without house number"
msgstr "Sin número de portal"

#: report.py:73
msgid "Addresses rejected because they exist in OSM"
msgstr "Direcciones rechazadas por existir en OSM"

#: report.py:74 report.py:106
msgid "Output data"
msgstr "Datos de salida"

#: report.py:76
msgid "In entrance nodes"
msgstr "En nodos de entrada"

#: report.py:77
msgid "In buildings"
msgstr "En edificios"

#: report.py:78
msgid "Type addr:street"
msgstr "Tipo addr:street"

#: report.py:79
msgid "Type addr:place"
msgstr "Tipo addr:place"

#: report.py:80 report.py:84 report.py:111
msgid "Buildings"
msgstr "Edificios"

#: report.py:85 report.py:112
msgid "Buildings parts"
msgstr "Partes de edificios"

#: report.py:86 report.py:113
msgid "Swimming pools"
msgstr "Piscinas"

#: report.py:88
msgid "Parts outside footprint deleted"
msgstr "Partes fuera de contorno eliminadas"

#: report.py:89
msgid "Parts with no floors above ground"
msgstr "Partes bajo rasante eliminadas"

#: report.py:90
msgid "Building footprints created"
msgstr "Contornos de edificios creados"

#: report.py:91
msgid "Buildings with multipart geometries"
msgstr "Edificios con geometrías multiparte"

#: report.py:92
msgid "Buildings resulting from splitting multiparts"
msgstr "Edificios resultantes de dividir multipartes"

#: report.py:93
msgid "Parts merged to the footprint"
msgstr "Partes fusionadas al contorno"

#: report.py:94
msgid "Adjacent parts merged"
msgstr "Partes adyacentes fusionadas"

#: report.py:95
msgid "Buildings coincidents with a swimming pool deleted"
msgstr "Edificios conincidentes con una piscina eliminados"

#: report.py:96
msgid "Invalid geometry rings deleted"
msgstr "Anillos de geometrías no válidos eliminados"

#: report.py:97
msgid "Invalid geometries deleted"
msgstr "Geometrías no válidas eliminadas"

#: report.py:98
msgid "Zig-zag vertices deleted"
msgstr "Vértices en zig-zag eliminados"

#: report.py:99
msgid "Spike vertices deleted"
msgstr "Vértices en punta eliminados"

#: report.py:100
msgid "Close vertices merged"
msgstr "Vértices próximos fusionados"

#: report.py:101
msgid "Topological points created"
msgstr "Puntos topológicos creados"

#: report.py:102
msgid "Simplified vertices"
msgstr "Vértices simplificados"

#: report.py:104
msgid "Buildings/pools in OSM"
msgstr "Edificios/piscinas en OSM"

#: report.py:105
msgid "With conflic"
msgstr "Con conflicto"

#: report.py:107
msgid "Nodes"
msgstr "Nodos"

#: report.py:108
msgid "Ways"
msgstr "Vías"

#: report.py:109
msgid "Relations"
msgstr "Relaciones"

#: report.py:114
msgid "Over buildings"
msgstr "Sobre edificios"

#: report.py:115
msgid "Building types counter"
msgstr "Recuento de tipos de edificios"

#: report.py:116
msgid "Max. levels above ground (level: # of buildings)"
msgstr "Plantas sobre rasante (nivel: nº de edificios)"

#: report.py:117
msgid "Min. levels below ground (level: # of buildings)"
msgstr "Plantas bajo rasante (nivel: nº de edificios)"

#: report.py:118
msgid "Rustic tasks files"
msgstr "Archivos de tareas de rústica"

#: report.py:119
msgid "Urban tasks files"
msgstr "Archivos de tareas de urbana"

#: report.py:120
msgid "Problems"
msgstr "Problemas"

#: report.py:121
msgid "Report validation:"
msgstr "Validación del informe:"

#: report.py:122
msgid "Fixmes"
msgstr "Correcciones (fixmes)"

#: report.py:124
msgid "Warnings:"
msgstr "Avisos:"

#: report.py:132
msgid "seconds"
msgstr "segundos"

#: report.py:231
msgid "Sum of address types should be equal to the input addresses"
msgstr ""
"La suma de tipos de direcciones debe ser igual a las direcciones de entrada"

#: report.py:236
msgid ""
"Sum of output and deleted addresses should be equal to the input addresses"
msgstr ""
"La suma de las direcciones de salida y las eliminadas debe ser igual a las "
"direcciones de entrada"

#: report.py:241
msgid ""
"Sum of entrance and building address should be equal to output addresses"
msgstr ""
"La suma de las direcciones en entradas y edificios debe ser igual a las "
"direcciones de salida"

#: report.py:245
msgid "Sum of street and place addresses should be equal to output addresses"
msgstr ""
"La suma de las direcciones tipo calle y lugar debe ser igual a las "
"direcciones de salida"

#: report.py:249
msgid "Sum of buildings, parts and pools should be equal to the feature count"
msgstr ""
"La suma de edificios, partes y piscinas debe ser igual al número de "
"características"

#: report.py:256
msgid ""
"Sum of output and deleted minus created building features should be equal to "
"input features"
msgstr ""
"La suma de las características de edificios de salida y las eliminadas menos "
"las creadas debe ser igual a las características de entrada"

#: report.py:261
msgid "Sum of building types should be equal to the number of buildings"
msgstr ""
"La suma de los tipos de edificios debe ser igual al número de edificios"

#~ msgid "Only for testing purposses. Don't upload any result to OSM"
#~ msgstr "Sólo para fines de prueba. No cargue ningún resultado en OSM"<|MERGE_RESOLUTION|>--- conflicted
+++ resolved
@@ -6,11 +6,7 @@
 msgid ""
 msgstr ""
 "Project-Id-Version: CatAtom 2Osm\n"
-<<<<<<< HEAD
-"POT-Creation-Date: 2018-03-13 14:43+WET\n"
-=======
 "POT-Creation-Date: 2018-03-15 18:56+WET\n"
->>>>>>> cdcd0aeb
 "PO-Revision-Date: 2017-05-28 19:23+WEST\n"
 "Last-Translator: Javier Sánchez <javiersanp@gmail.com>\n"
 "Language-Team: none\n"
@@ -45,11 +41,7 @@
 msgid "Zip code '%s' don't exists"
 msgstr "El Código Postal '%s' no existe"
 
-<<<<<<< HEAD
-#: catatom.py:80 catatom2osm.py:337
-=======
 #: catatom.py:80 catatom2osm.py:338 cdau.py:115
->>>>>>> cdcd0aeb
 msgid "Downloading '%s'"
 msgstr "Descargando '%s'"
 
@@ -106,49 +98,6 @@
 msgid "Start processing '%s'"
 msgstr "Comienza el procesado de '%s'"
 
-<<<<<<< HEAD
-#: catatom2osm.py:244
-msgid "Generated %d rustic and %d urban tasks files"
-msgstr "Generados %d archivos de tareas de rústica y %d de urbana"
-
-#: catatom2osm.py:256 catatom2osm.py:286 catatom2osm.py:319
-msgid "Generated '%s'"
-msgstr "Generado '%s'"
-
-#: catatom2osm.py:281
-msgid "Check %d fixme tags"
-msgstr "Revisa %d etiquetas fixme"
-
-#: catatom2osm.py:293
-msgid "The translation file '%s' have been writen in '%s'"
-msgstr "El archivo de conversiones '%s' ha sido generado en '%s'"
-
-#: catatom2osm.py:295
-msgid "Please, check it and run again"
-msgstr "Por favor, compruébelo y ejecute de nuevo"
-
-#: catatom2osm.py:297
-msgid "Finished!"
-msgstr "¡Terminado!"
-
-#: catatom2osm.py:321
-msgid "Failed to write layer: '%s'"
-msgstr "Error al escribir la capa: '%s'"
-
-#: catatom2osm.py:346
-msgid "No OSM data were obtained from '%s'"
-msgstr "No se obtuvieron datos OSM de '%s'"
-
-#: catatom2osm.py:350
-msgid "Read '%s': %d nodes, %d ways, %d relations"
-msgstr "Leído '%s': %d nodos, %d vías, %d relaciones"
-
-#: catatom2osm.py:379
-msgid "Generated '%s': %d nodes, %d ways, %d relations"
-msgstr "Generado '%s': %d nodos, %d vías, %d relaciones"
-
-#: catatom2osm.py:423
-=======
 #: catatom2osm.py:245
 msgid "Generated %d rustic and %d urban tasks files"
 msgstr "Generados %d archivos de tareas de rústica y %d de urbana"
@@ -190,7 +139,6 @@
 msgstr "Generado '%s': %d nodos, %d vías, %d relaciones"
 
 #: catatom2osm.py:424
->>>>>>> cdcd0aeb
 msgid "Could not resolve joined tables for the '%s' layer"
 msgstr "No se pudieron resolver las tablas combinadas para la capa '%s'"
 
@@ -198,19 +146,11 @@
 msgid "Deleted %d addresses refused by street name"
 msgstr "Eliminadas %d direcciones rechazadas por nombre de vial"
 
-<<<<<<< HEAD
-#: catatom2osm.py:497
-msgid "Refused %d 'parcel' addresses not unique for it building"
-msgstr "Rechazadas %d direcciones tipo parcela no únicas para su edificio"
-
-#: catatom2osm.py:569
-=======
 #: catatom2osm.py:513
 msgid "Refused %d 'parcel' addresses not unique for it building"
 msgstr "Rechazadas %d direcciones tipo parcela no únicas para su edificio"
 
 #: catatom2osm.py:587
->>>>>>> cdcd0aeb
 msgid "There are %d address without house number in the OSM data"
 msgstr "Existen %d direcciones sin número de portal en OSM"
 
